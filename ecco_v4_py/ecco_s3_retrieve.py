### This module contains routines to access and retrieve ECCO datasets on the AWS Cloud.
### These functions will only work when called from an AWS EC2 instance running in region us-west-2.

from .ecco_acc_dates import date_adjustment


## Initalize Python libraries for module
import numpy as np
import pandas as pd
import requests
import time as time
import os.path
from os.path import basename, isfile, isdir, join, expanduser
from pathlib import Path
from platform import system
from netrc import netrc
from urllib import request
from http.cookiejar import CookieJar
from getpass import getpass
import requests
import zarr
    

def setup_earthdata_login_auth(url: str='urs.earthdata.nasa.gov'):
    """Helper subroutine to log into NASA EarthData"""

    # Predict the path of the netrc file depending on os/platform type.
    _netrc = join(expanduser('~'), "_netrc" if system()=="Windows" else ".netrc")
    
    # look for the netrc file and use the login/password
    try:
        username, _, password = netrc(file=_netrc).authenticators(url)
    
    # if the file is not found, prompt the user for the login/password
    except (FileNotFoundError, TypeError):
        print('Please provide Earthdata Login credentials for access.')
        username, password = input('Username: '), getpass('Password: ')
        
        # write credentials to netrc file
        with open(_netrc,'a') as file:
            lines = ["machine urs.earthdata.nasa.gov\n",\
                     "    login "+username+"\n",\
                     "    password "+password]
            file.writelines(lines)
            file.close()
    
    manager = request.HTTPPasswordMgrWithDefaultRealm()
    manager.add_password(None, url, username, password)
    auth = request.HTTPBasicAuthHandler(manager)
    jar = CookieJar()
    processor = request.HTTPCookieProcessor(jar)
    opener = request.build_opener(auth, processor)
    request.install_opener(opener)



###================================================================================================================



def ecco_podaac_s3_query(ShortName,StartDate,EndDate,version,snapshot_interval='monthly'):
    
    """
    
    This routine searches for files of the given ShortName and date range.
    It returns a list of files that can be opened or downloaded to a user's local instance.
    This function is called by the other routines in this module.
    
    Parameters
    ----------
    ShortName: str, the ShortName that identifies the dataset on PO.DAAC.
    
    StartDate,EndDate: str, in 'YYYY', 'YYYY-MM', or 'YYYY-MM-DD' format, 
                       define date range [StartDate,EndDate] for download.
                       EndDate is included in the time range (unlike typical Python ranges).
                       ECCOv4r4 date range is '1992-01-01' to '2017-12-31'.
                       For 'SNAPSHOT' datasets, an additional day is added to EndDate to enable closed budgets
                       within the specified date range.

    version: ('v4r4','v4r5'), specifies ECCO version to query.
             Currently 'v4r5' only works with ['s3_open','s3_get','s3_get_ifspace'] modes,
             or if the files are already stored in download_root_dir/ShortName/.
             Otherwise an error is returned.
             'v4r5' only has grid='native' and time_res='monthly' data files available.
    
    snapshot_interval: ('monthly', 'daily'), if the dataset corresponding to ShortName is a snapshot, 
                       determines whether snapshots are included for only the beginning/end of each month 
                       ('monthly'), or for every day ('daily'). Defaults to 'monthly'.

    Returns
    -------
    s3_files_list: str or list, unopened file paths on S3 that match the query
    
    """

    pass


    ## Define Helper Subroutines
    
    ### Helper subroutines to make the API calls to search CMR and parse response
    def set_params(params: dict):
#         params.update({'scroll': "true", 'page_size': 2000})
        params.update({'page_size': 2000})
        return {par: val for par, val in params.items() if val is not None}
    
    def get_results(params: dict, headers: dict=None):
        response = requests.get(url="https://cmr.earthdata.nasa.gov/search/granules.json", 
                                params=set_params(params),
                                headers=headers).json()
        return response    
    
    def get_granules(params: dict, ShortName: str, SingleDay_flag: bool):
        time_start = np.array([]).astype('datetime64[ns]')
        s3_files_list = []
        completed_query = False
        while completed_query == False:
            response = get_results(params=params)
            if 'feed' in response.keys():
                for curr_entry in response['feed']['entry']:
                    time_start = np.append(time_start,np.datetime64(curr_entry['time_start'][:-1],'ns'))
                    for curr_link in curr_entry['links']:
                        if "direct download access via S3" in curr_link['title']:
                            s3_files_list.append(curr_link['href'])
                            break
            elif 'errors' in response.keys():
                raise Exception(response['errors'][0])
            
            if len(response['feed']['entry']) < 2000:
                completed_query = True
            else:
                # do another CMR search since previous search hit the allowed maximum
                # number of entries (2000)
                params['temporal'] = str(np.datetime64(response['feed']['entry'][-1]['time_end'][:-1],'D')\
                                         + np.timedelta64(1,'D'))+params['temporal'][10:]

        # reduce granule list to single day if only one day in requested range
        if (('MONTHLY' in ShortName) or ('DAILY' in ShortName)):
            if ((SingleDay_flag == True) and (len(s3_files_list) > 1)):
                day_index = np.argmin(np.abs(time_start - np.datetime64(StartDate,'D')))
                s3_files_list = s3_files_list[day_index:(day_index+1)]

        return s3_files_list
    
    
    def get_granules_ecco_bucket(StartDate: str, EndDate: str,\
                                   ShortName: str, version: str, SingleDay_flag: bool):
        import s3fs
        
        # find all granules in the dataset identified by ShortName
        s3 = s3fs.S3FileSystem(anon=False,\
                               requester_pays=True)
        if version == 'v4r5':
            if 'LLC0090GRID' in ShortName:
                gridtime_id = 'native/'
            elif '05DEG' in ShortName:
                gridtime_id = 'latlon/'
            if 'MONTHLY' in ShortName:
                gridtime_id += 'mon_mean/'
            elif 'DAILY' in ShortName:
                gridtime_id += 'day_mean/'
            elif 'SNAPSHOT' in ShortName:
                gridtime_id += 'snap/'
            shortname_dir = "_".join(ShortName.split("_")[2:-3])
            s3_files_all = s3.ls("s3://ecco-model-granules/netcdf/V4r5/"+gridtime_id\
                                 +shortname_dir+"/")
        
        # include only the granules in the date range given by temporal_range
        s3_files_all_datestr = [s3_file.split("_")[-5] for s3_file in s3_files_all]
        s3_files_all_dates = np.array([np.datetime64(datestr[:np.fmin(len(datestr),13)],'h')\
                                         for datestr in s3_files_all_datestr])
        sorted_ind = np.argsort(s3_files_all_dates)
        s3_files_all_dates = s3_files_all_dates[sorted_ind]
        
        in_range_ind = np.logical_and(\
                         s3_files_all_dates >= np.datetime64(StartDate,'D'),\
                         s3_files_all_dates <= np.datetime64(EndDate,'D'))\
                         .nonzero()[0]
        s3_files_list = [s3_files_all[sorted_ind[ind]] for ind in in_range_ind]

        # reduce granule list to single day if only one day in requested range
        if (('MONTHLY' in ShortName) or ('DAILY' in ShortName)):
            if ((SingleDay_flag == True) and (len(s3_files_list) > 1)):
                day_index = np.argmin(np.abs(time_start - np.datetime64(StartDate,'D')))
                s3_files_list = s3_files_list[day_index:(day_index+1)]
        
        
        return s3_files_list
    
    
    
    # # set default StartDate or EndDate if not previously provided
    if StartDate == None:
        StartDate = '1992-01-01'
    if EndDate == None:
        EndDate = '2099-12-31'
    
    # # Adjust StartDate and EndDate to CMR query values
    StartDate,EndDate,SingleDay_flag = date_adjustment(ShortName,\
                                         StartDate,EndDate,CMR_query=True)
    
    if version == 'v4r5':
        # Query ecco-model-granules S3 bucket for desired granules
        s3_files_list = get_granules_ecco_bucket(StartDate,EndDate,\
                                                 ShortName,version,SingleDay_flag)
    else:
        ## Log into Earthdata using your username and password
        setup_earthdata_login_auth()
        
        # Query the NASA Common Metadata Repository to find the URL of every granule associated with the desired 
        # ECCO Dataset and date range of interest.
        
        # create a Python dictionary with our search criteria:  `ShortName` and `temporal`
        input_search_params = {'ShortName': ShortName,
                               'temporal': ",".join([StartDate, EndDate])}
        
        print(input_search_params)
        
        # Query CMR for the desired ECCO Dataset
        s3_files_list = get_granules(input_search_params,ShortName,SingleDay_flag)
    
    # for snapshot datasets with monthly snapshot_interval, only include snapshots at beginning/end of months
    if 'SNAPSHOT' in ShortName:
        if snapshot_interval == 'monthly':
            import re
            s3_files_list_copy = list(tuple(s3_files_list))
            for s3_file in s3_files_list:
                snapshot_date = re.findall("_[0-9]{4}-[0-9]{2}-[0-9]{2}",s3_file)[0][1:]
                if snapshot_date[8:] != '01':
                    s3_files_list_copy.remove(s3_file)
            s3_files_list = s3_files_list_copy
    
    
    return s3_files_list



###================================================================================================================


def init_S3FileSystem(version):
    
    """
    
    This routine automatically pulls your EDL crediential from .netrc file and use it to obtain an AWS S3 credential 
    through a PO.DAAC service accessible at https://archive.podaac.earthdata.nasa.gov/s3credentials.
    From the PO.DAAC Github (https://podaac.github.io/tutorials/external/July_2022_Earthdata_Webinar.html).

    Parameters
    ----------
    version: ('v4r4','v4r5'), the ECCO version of the files.
    
    Returns:
    =======        
    s3: an AWS S3 filesystem
    
    """
    
    import s3fs
    
    if version == 'v4r5':
        s3 = s3fs.S3FileSystem(anon=False,requester_pays=True)
    else:
        creds = requests.get('https://archive.podaac.earthdata.nasa.gov/s3credentials').json()
        s3 = s3fs.S3FileSystem(anon=False,
                               key=creds['accessKeyId'],
                               secret=creds['secretAccessKey'], 
                               token=creds['sessionToken'])
    
    return s3



###================================================================================================================


def download_file(s3, url, output_dir, force, show_noredownload_msg):
    
    """
    Helper subroutine to gracefully download single files and avoids re-downloading if file already exists.
    To force redownload of the file, pass **True** to the boolean argument *force* (default **False**).

    Parameters
    ----------
    url: str, the HTTPS url from which the file will download
    output_dir: str, the local path into which the file will download
    force: bool, download even if the file exists locally already
    show_noredownload_msg (bool): show "no re-download" messages (vs. not showing messages)

    Returns
    -------
    target_file: str, downloaded file path
    
    """

    pass
    
    if not isdir(output_dir):
        raise Exception(f"Output directory doesn't exist! ({output_dir})")
    
    target_file = join(output_dir, basename(url))
    
    # if the file has already been downloaded, skip    
    if isfile(target_file) and force is False:
        if show_noredownload_msg:
            print(f'\n{basename(url)} already exists, and force=False, not re-downloading')
        return target_file

    # download file to local (output) file directory
    u_name = url.split('/')[-1]
    print(f'downloading {u_name}')
    s3.get_file(url, target_file)

    return target_file



###================================================================================================================


def download_files_concurrently(s3, dls, download_dir, n_workers, force=False, show_noredownload_msg=True):
    """Download files using thread pool with up to n_workers"""

    pass
    
    start_time = time.time()

    # use thread pool for concurrent downloads
    with ThreadPoolExecutor(max_workers=n_workers) as executor:

        # tqdm makes a cool progress bar
        downloaded_files = list(tqdm(executor.map(download_file, repeat(s3), dls, repeat(download_dir), repeat(force), repeat(show_noredownload_msg)),\
                                     total=len(dls), desc='DL Progress',\
                                     ascii=True, ncols=75, file=sys.stdout))
    
        # calculate total time spent in the download
        total_time_download = time.time() - start_time

        print('\n=====================================')
        print('Time spent = ' + str(total_time_download) + ' seconds')
        print('\n')

    return downloaded_files



###================================================================================================================


def download_files_s3_wrapper(s3, s3_files_list, download_dir, n_workers, force_redownload, show_noredownload_msg):
    """Wrapper for downloading functions"""

    pass
    
    try:
        # Attempt concurrent downloads, but if error arises switch to sequential downloads
        ### Method 1: Concurrent downloads        
        
        # Force redownload (or not) depending on value of force_redownload
        downloaded_files = download_files_concurrently(s3, s3_files_list, download_dir, n_workers, force_redownload, show_noredownload_msg)
        
    except:
        ### Method 2: Sequential Downloads
        
        start_time = time.time()
        
        # Download each URL sequentially in a for loop.
        total_download_size_in_bytes = 0
        
        # loop through all files
        downloaded_files = []
        for u in s3_files_list:
            result = download_file(s3, url=u, output_dir=download_dir, force=force_redownload,\
                                   show_noredownload_msg=show_noredownload_msg)
            downloaded_files.append(result)
        
        # calculate total time spent in the download
        total_time_download = time.time() - start_time
        
        print('\n=====================================')
        print('Time spent = ' + str(total_time_download) + ' seconds')
        print('\n')

        return downloaded_files



###================================================================================================================


def ecco_podaac_s3_open(ShortName,StartDate,EndDate,version,snapshot_interval='monthly',\
                        prompt_request_payer=True):
    
    """
    
    This routine searches for and opens ECCO datasets from S3 buckets in the PO.DAAC Cloud.
    It returns a list of opened file(s) on S3 that can be passed to xarray.
    This function is intended to be called from an EC2 instance running in AWS region us-west-2.
    
    Parameters
    ----------
    ShortName: str, the ShortName that identifies the dataset on PO.DAAC.
    
    StartDate,EndDate: str, in 'YYYY', 'YYYY-MM', or 'YYYY-MM-DD' format, 
                       define date range [StartDate,EndDate] for download.
                       EndDate is included in the time range (unlike typical Python ranges).
                       ECCOv4r4 date range is '1992-01-01' to '2017-12-31'.
                       For 'SNAPSHOT' datasets, an additional day is added to EndDate to enable closed budgets
                       within the specified date range.

    version: ('v4r4','v4r5'), specifies ECCO version to query.
             'v4r5' only has grid='native' and time_res='monthly' data files available.
    
    snapshot_interval: ('monthly', 'daily'), if the dataset corresponding to ShortName is a snapshot, 
                       determines whether snapshots are included for only the beginning/end of each month 
                       ('monthly'), or for every day ('daily'). Defaults to 'monthly'.
    
    prompt_request_payer: bool, if True (default), user is prompted to approve 
                                (by entering "y" or "Y") any access to a 
                                requester pays bucket, otherwise request is canceled; 
                                if False, data access proceeds without prompting.

    Returns
    -------
    open_files: str or list, opened file(s) on S3 that can be passed directly to xarray (open_dataset or open_mfdataset)
    
    """

    pass    
    
    
    # get list of files
    s3_files_list = ecco_podaac_s3_query(ShortName,StartDate,EndDate,version)

    num_grans = len(s3_files_list)
    print (f'\nTotal number of matching granules: {num_grans}')

    # initiate S3 access
    s3 = init_S3FileSystem(version)
    
    if ((version == 'v4r5') and prompt_request_payer):
        # give requester a chance to opt out of paying data transfer fees
        option_proceed = input("Files will be accessed from a requester pays S3 bucket.\n"\
                               +"Requester is responsible for any data transfer fees.\n"\
                               +"Do you want to proceed? [y/n]: ")
        if option_proceed.casefold() != 'y':
            raise Exception("Request canceled; no data transferred.")
    
    # open files and create list that can be passed to xarray file opener
    open_files = [s3.open(file) for file in s3_files_list]
    # if list has length 1, return a string instead of a list
    if len(open_files) == 1:
        open_files = open_files[0]

    return open_files



###================================================================================================================


def ecco_podaac_s3_open_fsspec(ShortName,version,jsons_root_dir=None,jsons_retrieve=True,\
                               prompt_request_payer=True):
    
    """
    
    This routine searches for and opens ECCO datasets from S3 buckets in the PO.DAAC Cloud.
    It returns a list of opened file(s) on S3 that can be passed to xarray.
    This function is intended to be called from an EC2 instance running in AWS region us-west-2.
    
    Parameters
    ----------
    ShortName: str, the ShortName that identifies the dataset on PO.DAAC.
    
    version: ('v4r4','v4r5'), specifies ECCO version to query.
    
    jsons_root_dir: str, the root/parent directory where the 
                    fsspec/kerchunk-generated jsons are found, 
                    or will be stored in if jsons_retrieve=True.
                    jsons are generated using the steps described here:
                    https://medium.com/pangeo/fake-it-until-you-make-it-reading-goes-netcdf4-data-on-aws-s3-as-zarr
                    -for-rapid-data-access-61e33f8fe685.
                    If None (default), jsons_root_dir will be set to ~/MZZ/{version}/.
                    The jsons need to be stored in the following directories/formats:
                    For v4r4: {jsons_root_dir}/MZZ_{GRIDTYPE}_{TIME_RES}/{SHORTNAME}.json.
                    GRIDTYPE is '05DEG' or 'LLC0090GRID' for v4r4;
                    TIME_RES is one of: ('MONTHLY','DAILY','SNAPSHOT','GEOMETRY','MIXING_COEFFS').
                    For v4r5: {jsons_root_dir}/MZZ_{TIME_RES}_{GRIDTYPE}/{SHORTNAME_core}_{TIME_RES}_{GRIDTYPE}_llc090_ECCOV4r5.json.
                    TIME_RES is one of: ('mon_mean','day_mean','snap');
                    GRIDTYPE is one of: ('native','latlon').
                    The SHORTNAME_core is the SHORTNAME without the 'ECCO_L4_' at the beginning, 
                    or the grid/time/version IDs at the end (e.g., 'LLC0090GRID_MONTHLY_V4R5').
    
    jsons_retrieve: bool, if True (default), and jsons are not already stored in jsons_root_dir, 
                    retrieve from S3 bucket and store locally in jsons_root_dir.
                    If False, and jsons are not stored in jsons_root_dir, 
                    the data retrieval will fail.
    
    prompt_request_payer: bool, if True (default), user is prompted to approve 
                                (by entering "y" or "Y") any access to a 
                                requester pays bucket, otherwise request is canceled; 
                                if False, data access proceeds without prompting.

    Returns
    -------
    zstore: zarr.storage.FsspecStore, can be passed directly to xarray.open_dataset 
               (with engine='zarr')
    
    """

    pass
    
    import glob
    import fsspec
    import zarr
    
    # identify name of target json and local directory
    shortname_split = ShortName.split('_')
    if version == 'v4r4':
        if 'GEOMETRY' in ShortName:
            gridtype = shortname_split[-2]
            time_res = 'GEOMETRY'
            if gridtype == 'LLC0090GRID':
                json_basename = "GRID_GEOMETRY_ECCO_V4r4_native_llc0090.nc.json"
            elif gridtype == '05DEG':
                json_basename = "GRID_GEOMETRY_ECCO_V4r4_latlon_0p50deg.nc.json"
        elif 'MIX_COEFFS' in ShortName:
            gridtype = shortname_split[-2]
            time_res = 'MIXING_COEFFS'
            if gridtype == 'LLC0090GRID':
                json_basename = "OCEAN_3D_MIXING_COEFFS_ECCO_V4r4_native_llc0090.nc.json"
            elif gridtype == '05DEG':
                json_basename = "OCEAN_3D_MIXING_COEFFS_ECCO_V4r4_latlon_0p50deg.nc.json"
        else:
            gridtype = shortname_split[-3]
            time_res = shortname_split[-2]
            json_basename = ShortName+".json"
        json_subdir = "_".join(['MZZ',gridtype,time_res])
    elif version == 'v4r5':
        if 'MONTHLY' in ShortName:
            gridtime_id = 'mon_mean_'
        elif 'DAILY' in ShortName:
            gridtime_id = 'day_mean_'
        elif 'SNAPSHOT' in ShortName:
            gridtime_id = 'snap_'
        if 'LLC0090GRID' in ShortName:
            gridtime_id += 'native'
        elif '05DEG' in ShortName:
            gridtime_id += 'latlon'
        shortname_core = "_".join(ShortName.split("_")[2:-3])
        json_subdir = "MZZ_"+gridtime_id
        json_basename = shortname_core+"_"+gridtime_id+"_llc090_ECCOV4r5.json"
    
    if jsons_root_dir is None:
        json_local_subdir = join(expanduser('~'),'MZZ',version,json_subdir)
    else:
        json_local_subdir = join(jsons_root_dir,json_subdir)
    json_file = join(json_local_subdir,json_basename)
    
    if ((jsons_retrieve) and (not isfile(json_file))):
        # retrieve json from s3://ecco-model-granules, if it is not already stored locally
        import s3fs
        import os
        
        if prompt_request_payer:
            # give requester a chance to opt out of paying data transfer fees
            option_proceed = input("Files will be accessed from a requester pays S3 bucket.\n"\
                                   +"Requester is responsible for any data transfer fees.\n"\
                                   +"Do you want to proceed? [y/n]: ")
            if option_proceed.casefold() != 'y':
                raise Exception("Request canceled; no data transferred.")
        s3 = s3fs.S3FileSystem(anon=False,\
                               requester_pays=True)
         
        if version == 'v4r4':
            json_s3_subdir = "s3://ecco-model-granules/V4r4/mzz_jsons/" + json_subdir
        elif version == 'v4r5':
            json_s3_subdir = "s3://ecco-model-granules/netcdf/V4r5/MZZ/" + json_subdir
        json_s3_file = join(json_s3_subdir,json_basename)
        os.makedirs(json_local_subdir,exist_ok=True)
        s3.get_file(json_s3_file,json_file)
        
    elif not isfile(json_file):
        raise Exception("json file "+json_file+" not found.\n"\
                        +"To proceed, verify json file is stored in location above, \n"\
                        +"or set jsons_retrieve=True.")
    
    # access ECCO output using fsspec mapper object
    if version == 'v4r5':
        # generate mapper object
        fs = fsspec.filesystem(\
                    "reference",\
                    fo=json_file,\
                    remote_protocol="s3", 
                    remote_options={"anon":False,\
<<<<<<< HEAD
                                    "requester_pays":True},\
                    skip_instance_cache=True,\
                    asynchronous=True)
=======
                                    "requester_pays":True})
>>>>>>> 80384206
    else:
        # get NASA Earthdata credentials for S3
        creds = requests.get('https://archive.podaac.earthdata.nasa.gov/s3credentials').json()
        
        # generate mapper object
        fs = fsspec.filesystem(\
                    "reference",\
                    fo=json_file,\
                    remote_protocol="s3", 
                    remote_options={"anon":False,\
                                    "key":creds['accessKeyId'],
                                    "secret":creds['secretAccessKey'], 
<<<<<<< HEAD
                                    "token":creds['sessionToken']},\
                    skip_instance_cache=True,\
                    asynchronous=True)
    
    zstore = zarr.storage.FsspecStore(fs,path="")
=======
                                    "token":creds['sessionToken']})
    
    fs.asynchronous = True
    fsmap_obj = zarr.storage.FsspecStore(fs)
>>>>>>> 80384206
    
    return zstore



###================================================================================================================


def ecco_podaac_s3_get(ShortName,StartDate,EndDate,version,snapshot_interval='monthly',download_root_dir=None,\
                       n_workers=6,force_redownload=False,show_noredownload_msg=True,\
                       prompt_request_payer=True,\
                       return_downloaded_files=False):

    """
    
    This routine downloads ECCO datasets from PO.DAAC, to be stored locally on a AWS EC2 instance running in 
    region us-west-2. It is adapted from the ecco_podaac_download function in the ecco_download.py module, 
    and is the AWS Cloud equivalent of ecco_podaac_download.
    
    Parameters
    ----------
    
    ShortName: str, the ShortName that identifies the dataset on PO.DAAC.
    
    StartDate,EndDate: str, in 'YYYY', 'YYYY-MM', or 'YYYY-MM-DD' format, 
                       define date range [StartDate,EndDate] for download.
                       EndDate is included in the time range (unlike typical Python ranges).
                       ECCOv4r4 date range is '1992-01-01' to '2017-12-31'.
                       For 'SNAPSHOT' datasets, an additional day is added to EndDate to enable closed budgets
                       within the specified date range.
    version: ('v4r4','v4r5'), specifies ECCO version to query.
             'v4r5' only has grid='native' and time_res='monthly' data files available.
    
    snapshot_interval: ('monthly', 'daily'), if the dataset corresponding to ShortName is a snapshot, 
                       determines whether snapshots are included for only the beginning/end of each month 
                       ('monthly'), or for every day ('daily'). Defaults to 'monthly'.
    
    download_root_dir: str, defines parent directory to download files to.
                       Files will be downloaded to directory download_root_dir/ShortName/.
                       If not specified, parent directory defaults to '~/Downloads/ECCO_V4r4_PODAAC/',
                       or '~/Downloads/ECCO_V4r5_PODAAC/' if version == 'v4r5'.
    
    n_workers: int, number of workers to use in concurrent downloads. Benefits typically taper off above 5-6.
    
    force_redownload: bool, if True, existing files will be redownloaded and replaced;
                            if False, existing files will not be replaced.
    
    show_noredownload_msg: bool, if True (default), and force_redownload=False, 
                               display message for each file that is already 
                               downloaded (and therefore not re-downloaded); 
                               if False, these messages are not shown.
    
    prompt_request_payer: bool, if True (default), user is prompted to approve 
                                (by entering "y" or "Y") any access to a 
                                requester pays bucket, otherwise request is canceled; 
                                if False, data access proceeds without prompting.
    
    return_downloaded_files: bool, if True, string or list of downloaded file(s) (including files that were 
                             already on disk and not replaced) is returned.
                             If False (default), the function returns nothing.

    Returns
    -------
    downloaded_files: str or list, downloaded file(s) with local path that can be passed 
                      directly to xarray (open_dataset or open_mfdataset).
                      Only returned if return_downloaded_files=True.
    
    """

    pass
    
    from concurrent.futures import ThreadPoolExecutor
 

    # set default download parent directory
    if download_root_dir==None:
        if version == 'v4r4':
            download_root_dir = join(expanduser('~'),'Downloads','ECCO_V4r4_PODAAC')
        elif version == 'v4r5':
            download_root_dir = join(expanduser('~'),'Downloads','ECCO_V4r5_PODAAC')

    # define the directory where the downloaded files will be saved
    download_dir = Path(download_root_dir) / ShortName
    
    # create the download directory if it does not already exist
    if isdir(download_dir) == True:
        print(f'Download to directory {download_dir}')
    else:
        print(f'Creating download directory {download_dir}')
    download_dir.mkdir(exist_ok = True, parents=True)
    
    # get list of files
    s3_files_list = ecco_podaac_s3_query(ShortName,StartDate,EndDate,version)
    
    num_grans = len(s3_files_list)
    print (f'\nTotal number of matching granules: {num_grans}')

    # initiate S3 access
    s3 = init_S3FileSystem(version)

    if ((version == 'v4r5') and prompt_request_payer):
        # give requester a chance to opt out of paying data transfer fees
        option_proceed = input("Files will be accessed from a requester pays S3 bucket.\n"\
                               +"Requester is responsible for data transfer fees.\n"\
                               +"Do you want to proceed? [y/n]: ")
        if option_proceed.casefold() != 'y':
            raise Exception("Request canceled; no data transferred.")
    
    # download files
    downloaded_files = download_files_s3_wrapper(s3, s3_files_list, download_dir, n_workers, force_redownload, show_noredownload_msg)
    
    if return_downloaded_files == True:
        if len(downloaded_files) == 1:
            # if only 1 file is downloaded, return a string of filename instead of a list
            downloaded_files = downloaded_files[0]
        return downloaded_files



###================================================================================================================


def ecco_podaac_s3_get_diskaware(ShortNames,StartDate,EndDate,version,snapshot_interval=None,\
                                 download_root_dir=None,max_avail_frac=0.5,n_workers=6,force_redownload=False,\
                                 show_noredownload_msg=True,prompt_request_payer=True):
    
    """
    
    This function estimates the storage footprint of ECCO datasets, given ShortName(s), a date range, and which 
    files (if any) are already present.
    If the footprint of the files to be downloaded (not including files already on the instance or re-downloads) 
    is <= the max_avail_frac specified of the instance's available storage, they are downloaded and stored locally 
    on the instance (hosting files locally typically speeds up loading and computation).
    Otherwise, the files are "opened" using ecco_podaac_s3_open so that they can be accessed directly 
    on S3 without occupying local storage.

    Parameters
    ----------
    
    ShortNames: str or list, the ShortName(s) that identify the dataset on PO.DAAC.
    
    StartDate,EndDate: str, in 'YYYY', 'YYYY-MM', or 'YYYY-MM-DD' format, 
                       define date range [StartDate,EndDate] for download.
                       EndDate is included in the time range (unlike typical Python ranges).
                       ECCOv4r4 date range is '1992-01-01' to '2017-12-31'.
                       For 'SNAPSHOT' datasets, an additional day is added to EndDate to enable closed budgets
                       within the specified date range.
    
    version: ('v4r4','v4r5'), specifies ECCO version to query.
             'v4r5' only has grid='native' and time_res='monthly' data files available.
    
    snapshot_interval: ('monthly', 'daily', or None), if snapshot datasets are included in ShortNames, 
                       this determines whether snapshots are included for only the beginning/end of each month 
                       ('monthly'), or for every day ('daily').
                       If None or not specified, defaults to 'daily' if any daily mean ShortNames are included 
                       and 'monthly' otherwise.

    download_root_dir: str, defines parent directory to download files to.
                       Files will be downloaded to directory download_root_dir/ShortName/.
                       If not specified, parent directory defaults to '~/Downloads/ECCO_V4r4_PODAAC/',
                       or '~/Downloads/ECCO_V4r5_PODAAC/' if version == 'v4r5'.
    
    max_avail_frac: float, maximum fraction of remaining available disk space to use in storing current ECCO datasets.
                    This determines whether the dataset files are stored on the current instance, or opened on S3.
                    Valid range is [0,0.9]. If number provided is outside this range, it is replaced by the closer 
                    endpoint of the range.
    
    n_workers: int, number of workers to use in concurrent downloads. Benefits typically taper off above 5-6.
               Applies only if files are downloaded.
    
    force_redownload: bool, if True, existing files will be redownloaded and replaced;
                            if False, existing files will not be replaced.
                            Applies only if files are downloaded.
    
    show_noredownload_msg: bool, if True (default), and force_redownload=False, 
                               display message for each file that is already 
                               downloaded (and therefore not re-downloaded); 
                               if False, these messages are not shown.
    
    prompt_request_payer: bool, if True (default), user is prompted to approve 
                                (by entering "y" or "Y") any access to a 
                                requester pays bucket, otherwise request is canceled; 
                                if False, data access proceeds without prompting.
    
    
    Returns
    -------
    retrieved_files: dict, with keys: ShortNames and values: downloaded or opened file(s) with path on local instance 
                     or on S3, that can be passed directly to xarray (open_dataset or open_mfdataset).
    
    """

    pass

    import shutil
    
    
    # force max_avail_frac to be within limits [0,0.9]
    max_avail_frac = np.fmin(np.fmax(max_avail_frac,0),0.9)
    
    # initiate S3 access
    s3 = init_S3FileSystem(version)

    # determine value of snapshot_interval if None or not specified
    if snapshot_interval == None:
        snapshot_interval = 'monthly'
        for curr_shortname in ShortNames:
            if 'DAILY' in curr_shortname:
                snapshot_interval = 'daily'
                break

    # set default download parent directory
    if download_root_dir==None:
        if version == 'v4r4':
            download_root_dir = join(expanduser('~'),'Downloads','ECCO_V4r4_PODAAC')
        elif version == 'v4r5':
            download_root_dir = join(expanduser('~'),'Downloads','ECCO_V4r5_PODAAC')

    # add up total size of files that would be downloaded
    dataset_sizes = np.array([])
    s3_files_list_all = []
    for curr_shortname in ShortNames:
        
        # get list of files
        s3_files_list = ecco_podaac_s3_query(curr_shortname,StartDate,EndDate,version,snapshot_interval)
        
        # create the download directory if it does not already exist
        download_dir = Path(download_root_dir) / curr_shortname
        if isdir(download_dir) == True:
            print(f'Download to directory {download_dir}')
        else:
            print(f'Creating download directory {download_dir}')
        download_dir.mkdir(exist_ok = True, parents=True)
        
        # compute size of current dataset
        curr_dataset_size = 0
        for s3_file in s3_files_list:
            if isfile(join(download_dir,basename(s3_file))) == False:
                curr_dataset_size += s3.info(s3_file)['size']

        dataset_sizes = np.append(dataset_sizes,curr_dataset_size)
        s3_files_list_all.append(s3_files_list)
            

    # query available disk space at download location
    query_disk_completed = False
    query_dir = [download_root_dir][0]
    while query_disk_completed == False:
        try:
            avail_storage = shutil.disk_usage(query_dir).free
            query_disk_completed = True
        except:
            try:
                query_dir = join(*os.path.split(query_dir)[:-1])
            except:                
                print('Error: can not detect available disk space for download_root_dir: '+download_root_dir)
                return -1

    # fraction of available storage that would be occupied by downloads
    sizes_sum = np.sum(dataset_sizes)
    avail_frac = sizes_sum/avail_storage

    print(f'Size of files to be downloaded to instance is {(1.e-3)*np.round((1.e3)*sizes_sum/(2**30))} GB,\n'\
                +f'which is {.01*np.round((1.e4)*avail_frac)}% of the {(1.e-3)*np.round((1.e3)*avail_storage/(2**30))} GB available storage.')
    
    if ((version == 'v4r5') and prompt_request_payer):
        # give requester a chance to opt out of paying data transfer fees
        option_proceed = input("Files will be accessed from a requester pays S3 bucket.\n"\
                               +"Requester is responsible for data transfer fees.\n"\
                               +"Do you want to proceed? [y/n]: ")
        if option_proceed.casefold() != 'y':
            raise Exception("Request canceled; no data transferred.")

    retrieved_files = {}
    if avail_frac <= max_avail_frac:
        # proceed with file downloads
        print('Proceeding with downloads of any needed files from S3.')
        for curr_shortname,s3_files_list in zip(ShortNames,s3_files_list_all):
            # set default download parent directory
            if download_root_dir==None:
                if version == 'v4r4':
                    download_root_dir = join(expanduser('~'),'Downloads','ECCO_V4r4_PODAAC')
                elif version == 'v4r5':
                    download_root_dir = join(expanduser('~'),'Downloads','ECCO_V4r5_PODAAC')
        
            # define the directory where the downloaded files will be saved
            download_dir = Path(download_root_dir) / curr_shortname
            
            # download files
            downloaded_files = download_files_s3_wrapper(s3, s3_files_list, download_dir, n_workers, force_redownload, show_noredownload_msg)

            if len(downloaded_files) == 1:
                # if only 1 file is downloaded, return a string of filename instead of a list
                downloaded_files = downloaded_files[0]

            retrieved_files[curr_shortname] = downloaded_files

    else:
        # open files from S3 instead of downloading
        print('Download size is larger than specified fraction of available storage.\n'\
              +'Generating file lists to open directly from S3.')

        for curr_shortname,s3_files_list in zip(ShortNames,s3_files_list_all):
            # open files and create list that can be passed to xarray file opener
            open_files = [s3.open(file) for file in s3_files_list]
            # if list has length 1, return a string instead of a list
            if len(open_files) == 1:
                open_files = open_files[0]

            retrieved_files[curr_shortname] = open_files

    return retrieved_files<|MERGE_RESOLUTION|>--- conflicted
+++ resolved
@@ -593,13 +593,8 @@
                     fo=json_file,\
                     remote_protocol="s3", 
                     remote_options={"anon":False,\
-<<<<<<< HEAD
                                     "requester_pays":True},\
-                    skip_instance_cache=True,\
                     asynchronous=True)
-=======
-                                    "requester_pays":True})
->>>>>>> 80384206
     else:
         # get NASA Earthdata credentials for S3
         creds = requests.get('https://archive.podaac.earthdata.nasa.gov/s3credentials').json()
@@ -612,18 +607,11 @@
                     remote_options={"anon":False,\
                                     "key":creds['accessKeyId'],
                                     "secret":creds['secretAccessKey'], 
-<<<<<<< HEAD
                                     "token":creds['sessionToken']},\
-                    skip_instance_cache=True,\
                     asynchronous=True)
     
     zstore = zarr.storage.FsspecStore(fs,path="")
-=======
-                                    "token":creds['sessionToken']})
-    
-    fs.asynchronous = True
-    fsmap_obj = zarr.storage.FsspecStore(fs)
->>>>>>> 80384206
+    
     
     return zstore
 
