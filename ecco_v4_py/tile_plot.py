#!/usr/bin/env python2
# -*- coding: utf-8 -*-
"""
Created on Mon Jul  3 16:11:15 2017

@author: ifenty
"""
from __future__ import division
import numpy as np
import matplotlib.pylab as plt
import xarray as xr

# import all function from the 'mpl_toolkits.basemap' module available with the 
# prefix 'Basemap'
from mpl_toolkits.basemap import Basemap

# Performs cartographic transformations and geodetic computations.

# The Proj class can convert from geographic (longitude,latitude) to native 
# map projection (x,y) coordinates and vice versa, or from one map projection 
# coordinate system directly to another.
# https://pypi.python.org/pypi/pyproj?
#
import pyresample as pr

#%%%%%%%%%%%%%%%%%%%%%%%%%%%%%%%%%%%%%%%%%%%%%%%%%%%%%%%%%%%%%%%%%%%%%%%%


def plot_tile(tile, cmap='jet', **kwargs):

    #%%%%%%%%%%%%%%%%%%%%%%%%%%%%%%%%%%%%%%%%%%%%%%%%%%%%%%%%%%%%%%%%%%%%%%%%
    # shows a single llc tile.  
    #%%%%%%%%%%%%%%%%%%%%%%%%%%%%%%%%%%%%%%%%%%%%%%%%%%%%%%%%%%%%%%%%%%%%%%%%    

    #%%%%%%%%%%%%%%%%%%%%%%%%%%%%%%%%%%%%%%%%%%%%%%%%%%%%%%%%%%%%%%%%%%%%%%%%
    #%%%%%%%%%%%%%%%%%%%%%%%%%%%%%%%%%%%%%%%%%%%%%%%%%%%%%%%%%%%%%%%%%%%%%%%%    
    
    # by default do not show a colorbar 
    show_colorbar = False

    # by default the colorbar has no label
    show_cbar_label = False

    # by default take the min and max of the values
    cmin = np.nanmin(tile)
    cmax = np.nanmax(tile)
    
    #%%
    for key in kwargs:
        if key == "cbar":
            show_colorbar = kwargs[key]
        elif key == "cbar_label":
            cbar_label = kwargs[key]
            show_cbar_label = True
        elif key == "cmin":
            cmin = kwargs[key]
        elif key == "cmax":
            cmax =  kwargs[key]
        else:
            print "unrecognized argument ", key 
    #%%
       
    plt.imshow(tile, vmin=cmin, vmax=cmax, cmap=cmap, 
               origin='lower')
    
    plt.xlabel('+x -->')
    plt.ylabel('+y -->')
    
    # show the colorbar
    if show_colorbar:
        cbar = plt.colorbar()
        if show_cbar_label:
            cbar.set_label(cbar_label)

    plt.show()
    #%%%%%%%%%%%%%%%%%%%%%%%%%%%%%%%%%%%%%%%%%%%%%%%%%%%%%%%%%%%%%%%%%%%%%%%%

    #%%%%%%%%%%%%%%%%%%%%%%%%%%%%%%%%%%%%%%%%%%%%%%%%%%%%%%%%%%%%%%%%%%%%%%%%

    
    
    
def plot_tiles(tiles,  **kwargs):

    #%%%%%%%%%%%%%%%%%%%%%%%%%%%%%%%%%%%%%%%%%%%%%%%%%%%%%%%%%%%%%%%%%%%%%%%%
    # this routine plots the 13 llc faces in either the original 'llc' layout
    # or the quasi lat-lon  layout
    # cmin and cmax are the color minimum and maximum
    # max.  'tiles' is a DataArray of a single 2D variable
    #%%%%%%%%%%%%%%%%%%%%%%%%%%%%%%%%%%%%%%%%%%%%%%%%%%%%%%%%%%%%%%%%%%%%%%%%    

    # by default use jet colormap
    user_cmap = 'jet'
    
    # by default do not show a colorbar 
    show_colorbar = False

    # by default the colorbar has no label
    show_cbar_label = False

    # by default the layout is the original llc 
    layout = 'llc'
    
    # by default take the min and max of the values
    cmin = np.nanmin(tiles)
    cmax = np.nanmax(tiles)
    
    tile_labels = True

    fsize = 9  #figure size in inches (h and w)
    
    rotate_to_latlon = False
    
    for key in kwargs:
        if key == "cbar":
            show_colorbar = kwargs[key]
        elif key == "user_cmap":
            user_cmap = kwargs[key]
        elif key == "cbar_label":
            cbar_label = kwargs[key]
            show_cbar_label = True
        elif key == "layout":
            layout = kwargs[key]
        elif key == "cmin":
            cmin = kwargs[key]
        elif key == "cmax":
            cmax =  kwargs[key]
        elif key == "tile_labels":
            tile_labels = kwargs[key]
        elif key == "fsize":
            fsize = kwargs[key]
        elif key == "rotate_to_latlon":
            rotate_to_latlon = kwargs[key]
        else:
            print "unrecognized argument ", key 
               

    if layout == 'latlon':

        if tile_labels:            
            f, axarr = plt.subplots(4, 4, figsize=(fsize,fsize))
        else:
            fac = 1.1194
            f, axarr = plt.subplots(4, 4, figsize=(fsize*fac,fsize),
                                    gridspec_kw = {'wspace':0, 'hspace':0})

        # plotting of the tiles happens in a 4x4 grid
        # which tile to plot for any one of the 16 spots is indicated with a list
        # a value of negative one means do not plot anything in that spot.
        # the top row will have the Arctic tile.  Where we put the Arctic tile
        # depends on which other tile it is aligned with.  By default, it is
        # aligned with tile 6, which is the second column.  
        tile_order_top_row = [-1, 7, -1, -1]
        
        if type(tiles) == np.ndarray:
            pass
        else:
            # we were sent a Dataset or DataArray   
            # if we have defined the attribute 'Arctic_Align' then perhaps
            # the Arctic cap is algined with another tile and therefore it's location
            # in the figure may be different changed.
            if 'Arctic_Align' in tiles.attrs:
                aca = tiles.attrs['Arctic_Align']
                #print 'Arctic Cap Alignment match with tile: ', aca
                
                if  aca == 3: # plot in 1st position, column 1
                    tile_order_top_row = [7, -1, -1, -1]
                elif aca == 6:# plot in 2nd position, column 2
                    tile_order_top_row = [-1, 7, -1, -1]
                elif aca == 8:# plot in 3rd position, column 3
                    tile_order_top_row = [-1, -1, 7, -1]
                elif aca == 11:# plot in 4th position, column 4
                    tile_order_top_row = [-1, -1, -1, 7]
                else:
                    print 'Arctic Cap Alignment is not one of 3, 6, 8, 11.'
                        
        # the order of the rest of the tile is fixed.  four columns each with 
        # three rows.
        tile_order_bottom_rows =[3, 6, 8, 11,
                          2, 5, 9, 12, \
                          1, 4, 10, 13]
        
        # these are lists so to combine tile_orde_first and tile_order_rest 
        # you just add them in python (wierd).  If these were numpy arrays 
        # one would use np.concatenate()
        tile_order = tile_order_top_row + tile_order_bottom_rows
    
    elif layout == 'llc':
        if tile_labels:            
            f, axarr = plt.subplots(5,5, figsize=(fsize,fsize))
        else:
            fac = 1.1194
            f, axarr = plt.subplots(5, 5, figsize=(fsize*fac,fsize),
                                    gridspec_kw = {'wspace':0, 'hspace':0})
            
    
        # plotting of the tiles happens in a 5x5 grid
        # which tile to plot for any one of the 25 spots is indicated with a list
        # a value of negative one means do not plot anything in that spot.
        tile_order = np.array([-1, -1, 11, 12, 13, \
                      -1, 7, 8, 9, 10, \
                      3, 6, -1, -1, -1, \
                      2, 5, -1, -1, -1, \
                      1, 4, -1, -1, -1])
        


    # loop through the axes array and plot tiles where tile_order != -1
    for i, ax in enumerate(axarr.ravel()):
        ax.axis('off')

        cur_tile_num = tile_order[i]
        
        have_tile = False
        #print i, cur_tile_num
        if cur_tile_num > 0:
            if type(tiles) == np.ndarray:
                #print 'we have an ndarray'
                # make sure we have this tile in the array
                if tiles.shape[0] >= cur_tile_num -1:
                    have_tile = True
                    cur_tile = tiles[cur_tile_num -1]
                    
            else:
                # make sure we have this tile in the array
                #print ' we have a DataArray'
                #print tiles.tile
                if cur_tile_num in tiles.tile.values:
                    have_tile = True
                    cur_tile = tiles.sel(tile=cur_tile_num)
                    
            #print cur_tile_num, have_tile
            if have_tile:
                if (layout == 'latlon' and rotate_to_latlon and 
                    cur_tile_num >7):
                    
                    cur_tile = np.copy(np.rot90(cur_tile))
                
                im=ax.imshow(cur_tile, vmin=cmin, vmax=cmax, cmap=user_cmap, 
                             origin='lower')
    
            ax.set_aspect('equal')
            ax.axis('on')
            if tile_labels:
                ax.set_title('Tile ' + str(cur_tile_num))
                
            ax.get_xaxis().set_visible(False)
            ax.get_yaxis().set_visible(False)

    # show the colorbar
    if show_colorbar:
        if tile_labels:
            f.subplots_adjust(left=None, bottom=None, right=0.8)
        else:
            f.subplots_adjust(right=0.8, left=None, bottom=None,
                              top=None, wspace=0, hspace=0)
            
        #[left, bottom, width, height]
        h=.6;w=.025
        cbar_ax = f.add_axes([0.85, (1-h)/2, w, h])
        cbar = f.colorbar(im, cax=cbar_ax)#, format='%.0e')        
        if show_cbar_label:
            cbar.set_label(cbar_label)

    return f
    #%%%%%%%%%%%%%%%%%%%%%%%%%%%%%%%%%%%%%%%%%%%%%%%%%%%%%%%%%%%%%%%%%%%%%%%%


#%%%%%%%%%%%%%%%%%%%%%%%%%%%%%%%%%%%%%%%%%%%%%%%%%%%%%%%%%%%%%%%%%%%%%%%%    

def plot_tiles_proj(lons, lats, data, 
                    user_lat_0 = 45, 
                    projection_type = 'robin', 
                    plot_type = 'pcolor', 
                    user_lon_0 = 0,
                    user_width = 5000000,
                    user_height = 4500000,
                    background_type = 'fc', 
                    show_cbar_label = False, 
                    show_colorbar = False, 
                    cbar_label = '',
                    bound_lat = 50, 
                    num_levels = 20, 
                    cmap='jet', 
                    map_resolution='c',
                    dx=.25, 
                    dy=.25,
                    show_grid_lines = True,
                    **kwargs):
    
    #%%%%%%%%%%%%%%%%%%%%%%%%%%%%%%%%%%%%%%%%%%%%%%%%%%%%%%%%%%%%%%%%%%%%%%%%
    # default projection type
    # by default the left most longitude in the global map is -180E.
    # by default do not show a colorbar 
    # by default the colorbar has no label
    # by default take the min and max of the values
    cmin = np.nanmin(data)
    cmax = np.nanmax(data)
    
    # by default the plot_type is pcolor.
    # the default number of levels for contourf, 
    # default background is to fill continents with gray color
    # default bounding lat for polar stereographic projection is 50 N
    
    
    #%%
    for key in kwargs:
        if key == "cmin":
            cmin = kwargs[key]
        elif key == "cmax":
            cmax =  kwargs[key]
        else:
            print "unrecognized argument ", key     

    #%%
    if type(lons) == xr.core.dataarray.DataArray:
        lons_1d = lons.values.reshape(np.product(lons.values.shape))
        lats_1d = lats.values.reshape(np.product(lats.values.shape))   

    elif type(lons) == np.ndarray:
        lons_1d = lons.reshape(np.product(lons.shape))
        lats_1d = lats.reshape(np.product(lats.shape) )       
    else:
        print 'lons and lats variable either a DataArray or numpy.ndarray'
        print 'lons found type ', type(lons)
        print 'lats found type ', type(lats)        
        return
    
    if type(data) == xr.core.dataarray.DataArray:
        data = data.values


    elif type(data) != np.ndarray:
        print 'data must be either a DataArray or ndarray type \n'
        print 'found type ', type(data)
        return

    #%%
    # To avoid plotting problems around the date line, lon=180E, -180W 
    # I take the approach of plotting the field in two parts, A and B.  
    # Typically part 'A' spans from starting longitude to 180E while part 'B' 
    # spans the from 180E to 360E + starting longitude.  If the starting 
    # longitudes or 0 or 180 special case.
    if user_lon_0 > -180 and user_lon_0 < 180:
        A_left_limit = user_lon_0
        A_right_limit = 180
        B_left_limit =  180
        B_right_limit = 360+user_lon_0
        center_lon = A_left_limit + 180
        
    elif user_lon_0 == 180 or user_lon_0 == -180:
        A_left_limit = -180
        A_right_limit = 0
        B_left_limit =  0
        B_right_limit = 180
        center_lon = 0
    else:
        print 'invalid starting longitude'
        #return

    # the number of degrees spanned in part A and part B
    num_deg_A =  (A_right_limit - A_left_limit)/dx
    num_deg_B =  (B_right_limit - B_left_limit)/dx

    # We will interpolate the data to the new grid.  Store the longitudes to
    # interpolate to for part A and part B
    lon_tmp_d = dict()
    if num_deg_A > 0:
        lon_tmp_d['A'] = np.linspace(A_left_limit, A_right_limit, num_deg_A)
        
    if num_deg_B > 0:
       lon_tmp_d['B'] = np.linspace(B_left_limit, B_right_limit, num_deg_B)

    print ('projection type ', projection_type)
    # create the basemap object, 'map'
    if projection_type == 'cyl':
        map = Basemap(projection='cyl',llcrnrlat=-90,urcrnrlat=90,\
                llcrnrlon=A_left_limit, urcrnrlon=B_right_limit, 
                resolution=map_resolution)
    
    elif projection_type == 'robin':    
        map = Basemap(projection='robin',lon_0=center_lon, 
                      resolution=map_resolution)

    elif projection_type == 'ortho':
        map = Basemap(projection='ortho',lat_0=user_lat_0,lon_0=user_lon_0)

    elif projection_type == 'aeqd':
        map = Basemap(projection='aeqd',lat_0=user_lat_0,lon_0=user_lon_0,
                      resolution=map_resolution, width=user_width,
                      height=user_height)
        
    elif projection_type == 'stereo':    
        if bound_lat > 0:
            map = Basemap(projection='npstere', boundinglat = bound_lat,
                          lon_0=user_lon_0, resolution=map_resolution)
        else:
            map = Basemap(projection='spstere', boundinglat = bound_lat,
                          lon_0=user_lon_0, resolution=map_resolution)
    else:
        raise ValueError('projection type must be either "cyl", "robin", "aqed", or "stereo"')
        print 'found ', projection_type
    
    #%%
    # get a reference to the current figure (or make a figure if none exists)
    if background_type == 'bm':
        map.bluemarble()
        print 'blue marble'
    elif background_type == 'sr':
        map.shadedrelief()
        print 'shaded relief'        
    elif background_type == 'fc':
        map.fillcontinents(color='lightgray',lake_color='lightgray')  
        pass
    
    # prepare for the interpolation or nearest neighbor mapping
    
    # first define the lat lon points of the original data
    orig_grid = pr.geometry.SwathDefinition(lons=lons_1d, lats=lats_1d)
    
    # the latitudes to which we will we interpolate
    lat_tmp = np.linspace(-89.5, 89.5, 90/dy)
    
    map.drawcoastlines(linewidth=1)

    # loop through both parts (if they exist), do interpolation and plot
    for key, lon_tmp in lon_tmp_d.iteritems():

        #%%
        new_grid_lon, new_grid_lat = np.meshgrid(lon_tmp, lat_tmp)
    
        
        # define the lat lon points of the two parts. 
        new_grid  = pr.geometry.GridDefinition(lons=new_grid_lon, 
                                               lats=new_grid_lat)
        
        x,y = map(new_grid_lon, new_grid_lat) 
    
        data_latlon_projection = \
            pr.kd_tree.resample_nearest(orig_grid, data, new_grid, 
                                        radius_of_influence=100000, 
                                        fill_value=None) 

        if plot_type == 'pcolor':
            # plot using pcolor 
            im=map.pcolor(x,y, data_latlon_projection, 
                          vmin=cmin, vmax=cmax, cmap=cmap)

        elif plot_type == 'contourf':
            # create a set of contours spanning from cmin to cmax over
            # num_levels intervals
            contour_levels = np.linspace(cmin, cmax, num_levels)
            
            # plot using contourf
            im=map.contourf(x,y, data_latlon_projection, num_levels,
                         vmin=cmin, vmax=cmax, cmap=cmap, 
                         levels=contour_levels, extend="both")
        else:
            print 'plot type must be either "pcolor" or "contourf"  '
            print 'found type ', plot_type
            #return
        
           
    # draw coastlines, country boundaries, fill continents.
    #map.drawcoastlines(linewidth=1)
    # don't plot lat/lon labels for robinson     projection.
    if projection_type == 'robin' and show_grid_lines == True:      
        map.drawmeridians(np.arange(0,360,30))
        map.drawparallels(np.arange(-90,90,30))
    elif projection_type == 'stereo' and show_grid_lines == True:      
        map.drawmeridians(np.arange(0,360,30))
<<<<<<< HEAD
        map.drawparallels(np.arange(-90,90,10)) 
    elif projection_type == 'cyl' and show_grid_lines == True:
=======
        map.drawparallels(np.arange(-90,90,10))
    elif projection_type == 'aeqd':
        print('here')
        map.drawmeridians(np.arange(0,360,30))
        map.drawparallels(np.arange(-90,90,10))  
    elif projection_type == 'cyl':
>>>>>>> d687f2b9
        # labels = [left,right,top,bottom]
        map.drawparallels(np.arange(-90,90,30), labels=[True,False,False,False])    
        map.drawmeridians(np.arange(0,360,60),  labels= [False,False, False,True])
    
    #%%
    ax= plt.gca()
    f = plt.gcf()

    if show_colorbar:
        f.subplots_adjust(right=0.8)
        #[left, bottom, width, height]
        h=.6;w=.025
        cbar_ax = f.add_axes([0.85, (1-h)/2, w, h])
        cbar = f.colorbar(im, extend='both', cax=cbar_ax)#, format='%.0e')          

        if show_cbar_label:
            cbar.set_label(cbar_label)
    # set the current axes to be the map, not the colorbar
    plt.sca(ax)

    # return a reference to the figure and the map axes
    return f, ax, im
    #%%%%%%%%%%%%%%%%%%%%%%%%%%%%%%%%%%%%%%%%%%%%%%%%%%%%%%%%%%%%%%%%%%%%%%%%




    
    
def unique_color(n):
    
    #%%%%%%%%%%%%%%%%%%%%%%%%%%%%%%%%%%%%%%%%%%%%%%%%%%%%%%%%%%%%%%%%%%%%%%%%
    # returns one of 13 unique colors.
    #%%%%%%%%%%%%%%%%%%%%%%%%%%%%%%%%%%%%%%%%%%%%%%%%%%%%%%%%%%%%%%%%%%%%%%%%
    if n == 1:
        c='xkcd:red'
    elif n== 2:
        c='xkcd:green'
    elif n== 3:
        c='xkcd:yellow'
    elif n== 4:
        c='xkcd:blue'
    elif n== 5:
        c='xkcd:orange'
    elif n== 6:
        c='xkcd:purple'
    elif n== 7:
        c='xkcd:cyan'
    elif n== 8:
        c='xkcd:magenta'
    elif n== 9:
        c='xkcd:lime green'
    elif n== 10:
        c='xkcd:candy pink'
    elif n== 11:
        c='xkcd:teal'
    elif n== 12:
        c='xkcd:lavender'
    elif n== 13:
        c='xkcd:brown'
    else:
        c='xkcd:mint'

    return c
    #%%%%%%%%%%%%%%%%%%%%%%%%%%%%%%%%%%%%%%%%%%%%%%%%%%%%%%%%%%%%%%%%%%%%%%%%    <|MERGE_RESOLUTION|>--- conflicted
+++ resolved
@@ -464,23 +464,18 @@
     # draw coastlines, country boundaries, fill continents.
     #map.drawcoastlines(linewidth=1)
     # don't plot lat/lon labels for robinson     projection.
+
+    # labels = [left,right,top,bottom]
     if projection_type == 'robin' and show_grid_lines == True:      
         map.drawmeridians(np.arange(0,360,30))
         map.drawparallels(np.arange(-90,90,30))
     elif projection_type == 'stereo' and show_grid_lines == True:      
         map.drawmeridians(np.arange(0,360,30))
-<<<<<<< HEAD
         map.drawparallels(np.arange(-90,90,10)) 
-    elif projection_type == 'cyl' and show_grid_lines == True:
-=======
-        map.drawparallels(np.arange(-90,90,10))
-    elif projection_type == 'aeqd':
-        print('here')
+    elif projection_type == 'aeqd' and show_grid_lines == True:
         map.drawmeridians(np.arange(0,360,30))
         map.drawparallels(np.arange(-90,90,10))  
-    elif projection_type == 'cyl':
->>>>>>> d687f2b9
-        # labels = [left,right,top,bottom]
+    elif projection_type == 'cyl' and show_grid_lines == True::
         map.drawparallels(np.arange(-90,90,30), labels=[True,False,False,False])    
         map.drawmeridians(np.arange(0,360,60),  labels= [False,False, False,True])
     
